--- conflicted
+++ resolved
@@ -35,7 +35,6 @@
     throw 'Apache Jena Fuseki not found under tools/fuseki'
 }
 
-<<<<<<< HEAD
 function Invoke-ProcessStrict {
     param(
         [Parameter(Mandatory = $true)][string]$FilePath,
@@ -69,8 +68,6 @@
     }
 }
 
-=======
->>>>>>> 165c65bb
 function Invoke-BundleProcess {
     param(
         [Parameter(Mandatory = $true)][string]$Executable,
@@ -79,12 +76,7 @@
     )
 
     try {
-<<<<<<< HEAD
         return Invoke-ProcessStrict -FilePath $Executable -Arguments $Arguments -WorkingDirectory $WorkingDirectory
-=======
-        $proc = Start-Process -FilePath $Executable -ArgumentList $Arguments -WorkingDirectory $WorkingDirectory -PassThru -Wait -NoNewWindow -ErrorAction Stop
-        return $proc.ExitCode
->>>>>>> 165c65bb
     } catch {
         $originalError = $_
         if (-not $IsWindows) {
@@ -144,13 +136,8 @@
         if ($cmdArgs) { $allArgs += $cmdArgs }
         $allArgs += $Executable
         if ($Arguments) { $allArgs += $Arguments }
-
-<<<<<<< HEAD
+        
         return Invoke-ProcessStrict -FilePath $cmd -Arguments $allArgs -WorkingDirectory $WorkingDirectory
-=======
-        $proc = Start-Process -FilePath $cmd -ArgumentList $allArgs -WorkingDirectory $WorkingDirectory -PassThru -Wait -NoNewWindow -ErrorAction Stop
-        return $proc.ExitCode
->>>>>>> 165c65bb
     }
 }
 
