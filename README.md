# earCrawler

## Project Overview
EarCrawler is a retrieval-augmented crawler used by the EAR-QA system to gather
regulatory data from Trade.gov and the Federal Register. It provides light‑weight
API clients and utilities for building question answering workflows backed by
a RAG (Retrieval Augmented Generation) approach.

## Prerequisites
- **Python 3.11**
- **Windows 11**
- **Git**
- **Trade.gov API key**
- **Docker Desktop**

## Setup
Use the commands below from a Windows terminal. The repository is assumed to be
cloned to `C:\Projects\earCrawler`.

```cmd
cd C:\Projects\earCrawler
python -m venv .venv
.\.venv\Scripts\activate
python -m pip install -r requirements.txt
pip install .
earCrawler --help
cmdkey /generic:TRADEGOV_API_KEY /user:ignored /pass:<YOUR_API_KEY>
REM Optional modules used by tests and examples
python -m pip install rdflib pyshacl fastapi "uvicorn[standard]" SPARQLWrapper
```

## Repository Structure
- `api_clients/` – clients for Trade.gov and Federal Register APIs.
- `tests/` – unit tests covering success and failure scenarios.
- `.github/workflows/ci.yml` – GitHub Actions workflow.
- `requirements.txt` – Python dependencies.
- `README.md`, `CHANGELOG.md` – project documentation.

## Usage
```python
from api_clients.tradegov_client import TradeGovClient
from api_clients.federalregister_client import FederalRegisterClient

tradegov = TradeGovClient()
countries = tradegov.list_countries()

federal = FederalRegisterClient()
for doc in federal.search_documents("export controls", per_page=5):
    print(doc)
```

## API Clients
Example use of the `TradeGovClient`:

```python
from api_clients.tradegov_client import TradeGovClient

client = TradeGovClient()
for entity in client.search_entities("export controls", page_size=50):
    print(entity)
```

Example use of the `FederalRegisterClient`:

```python
from api_clients.federalregister_client import FederalRegisterClient

client = FederalRegisterClient()
for doc in client.search_documents("export controls", per_page=50):
    print(doc["document_number"])
```

## Core
Combine both clients using the ``Crawler`` orchestration layer:

```python
from earCrawler.core.crawler import Crawler
from earCrawler.api_clients.tradegov_client import TradeGovClient
from earCrawler.api_clients.federalregister_client import FederalRegisterClient

crawler = Crawler(TradeGovClient(), FederalRegisterClient())
entities, documents = crawler.run("renewable energy")
```

## Ingestion
```python
from pathlib import Path
from earCrawler.ingestion.ingest import Ingestor
from earCrawler.api_clients.tradegov_client import TradeGovClient
from earCrawler.api_clients.federalregister_client import FederalRegisterClient

ingestor = Ingestor(
  TradeGovClient(),
  FederalRegisterClient(),
  Path(r"C:\\Projects\\earCrawler\\data\\tdb2")
)
ingestor.run("emerging technology")
```
## Service
```python
from fastapi import FastAPI
from earCrawler.service.sparql_service import app

# run with: uvicorn earCrawler.service.sparql_service:app --reload
```

## Analytics
```python
from earCrawler.analytics.reports import ReportsGenerator

reports = ReportsGenerator()
print(reports.count_entities_by_country())
print(reports.count_documents_by_year())
print(reports.get_document_count_for_entity("ENTITY123"))
```

<<<<<<< HEAD
## CLI Usage
Run the same reports from the command line:
```powershell
earCrawler countries
earCrawler years
earCrawler entity-docs ENTITY123
```

=======
## CLI
```bash
pip install .
export ANALYTICS_SERVICE_URL=http://localhost:8000
earCrawler reports entities-by-country
earCrawler reports documents-by-year
earCrawler reports document-count ENTITY123
```


>>>>>>> f1fe716d

## Testing
Run the test suite with:
```cmd
pytest
```

## CI/CD
Continuous integration runs on GitHub Actions using the `windows-latest` image.
See `.github/workflows/ci.yml` for details.

## Contributing
Pull requests are welcome. For major changes, please open an issue first to
discuss what you would like to change.

## License
This project is licensed under the MIT License.<|MERGE_RESOLUTION|>--- conflicted
+++ resolved
@@ -114,7 +114,8 @@
 print(reports.get_document_count_for_entity("ENTITY123"))
 ```
 
-<<<<<<< HEAD
+## [v0.2.0] – 2025-07-31
+### Added
 ## CLI Usage
 Run the same reports from the command line:
 ```powershell
@@ -123,7 +124,8 @@
 earCrawler entity-docs ENTITY123
 ```
 
-=======
+## [v0.2.0] – 2025-07-31
+### Added
 ## CLI
 ```bash
 pip install .
@@ -132,9 +134,6 @@
 earCrawler reports documents-by-year
 earCrawler reports document-count ENTITY123
 ```
-
-
->>>>>>> f1fe716d
 
 ## Testing
 Run the test suite with:
