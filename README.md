--- conflicted
+++ resolved
@@ -158,7 +158,7 @@
 - `kg/ear_ontology.ttl`: RDF schema for paragraphs & entities.
 - `python -m earCrawler.cli kg-export`: Export TTL triples.
 - Start Fuseki: `fuseki-server --config config/fuseki-config.ttl`
-<<<<<<< HEAD
+
 ### Setup for SHACL/OWL validation
 1. Install Java 11+ and verify the installation:
    ```powershell
@@ -173,12 +173,11 @@
    ```powershell
    fuseki-server --version
    ```
-
-=======
+   
 - The PowerShell scripts under `kg/scripts` require `pwsh` (PowerShell 7) and
   will auto-download Apache Jena and Fuseki into `tools/jena` and `tools/fuseki`
   when missing.
->>>>>>> 732307b4
+
 ### Load triples without installing Jena
 ```
 # Export TTL
