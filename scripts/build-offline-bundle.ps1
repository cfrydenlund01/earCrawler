--- conflicted
+++ resolved
@@ -99,14 +99,10 @@
 $files = [System.Collections.ArrayList]::new()
 Get-ChildItem -Path $bundleRoot -Recurse -File | ForEach-Object {
     $relative = [IO.Path]::GetRelativePath($bundleRoot, $_.FullName).Replace([IO.Path]::DirectorySeparatorChar, [char]'/' )
-<<<<<<< HEAD
     $files.Add([pscustomobject]@{ File = $_; Relative = $relative }) | Out-Null
 }
 $files.Sort([RelativePathComparer]::new())
-=======
-    [pscustomobject]@{ File = $_; Relative = $relative }
-} | Sort-Object -Property Relative -CaseSensitive
->>>>>>> 08da4d74
+
 $manifestEntries = @()
 $checksumLines = @()
 foreach ($entry in $files) {
